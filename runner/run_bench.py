--- conflicted
+++ resolved
@@ -50,7 +50,8 @@
         help += '.'
     parser.add_argument(
         '--%s' % name, default=default,
-        help='{} Default overriden by {} env var (default: {})'.format(help, envvar_name, default) , type=type)
+        help='{} Default overriden by {} env var (default: {})'.format(
+            help, envvar_name, default), type=type)
 
 
 addarg('repo-location', 'https://github.com/bitcoin/bitcoin.git')
@@ -77,17 +78,11 @@
     return s.split(',')
 
 
-<<<<<<< HEAD
-addarg('benches-to-run', '',
-       help=('Only run a subset of benchmarks. Options: %s' %
-             ', '.join(BENCH_NAMES)),
-       type=csv_type)
-=======
 addarg(
     'benches-to-run', default=', '.join(BENCH_NAMES),
     help='Only run a subset of benchmarks',
     type=csv_type)
->>>>>>> b6063608
+
 addarg('compilers', 'clang,gcc', type=csv_type)
 addarg('make-jobs', '1', type=int)
 
